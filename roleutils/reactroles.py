"""
MIT License

Copyright (c) 2020-present phenom4n4n

Permission is hereby granted, free of charge, to any person obtaining a copy
of this software and associated documentation files (the "Software"), to deal
in the Software without restriction, including without limitation the rights
to use, copy, modify, merge, publish, distribute, sublicense, and/or sell
copies of the Software, and to permit persons to whom the Software is
furnished to do so, subject to the following conditions:

The above copyright notice and this permission notice shall be included in all
copies or substantial portions of the Software.

THE SOFTWARE IS PROVIDED "AS IS", WITHOUT WARRANTY OF ANY KIND, EXPRESS OR
IMPLIED, INCLUDING BUT NOT LIMITED TO THE WARRANTIES OF MERCHANTABILITY,
FITNESS FOR A PARTICULAR PURPOSE AND NONINFRINGEMENT. IN NO EVENT SHALL THE
AUTHORS OR COPYRIGHT HOLDERS BE LIABLE FOR ANY CLAIM, DAMAGES OR OTHER
LIABILITY, WHETHER IN AN ACTION OF CONTRACT, TORT OR OTHERWISE, ARISING FROM,
OUT OF OR IN CONNECTION WITH THE SOFTWARE OR THE USE OR OTHER DEALINGS IN THE
SOFTWARE.
"""

import asyncio
import logging
from typing import List, Optional, Union

import discord
from redbot.core import commands
from redbot.core.utils.chat_formatting import pagify
from redbot.core.utils.menus import DEFAULT_CONTROLS, menu, start_adding_reactions
from redbot.core.utils.predicates import MessagePredicate, ReactionPredicate

from .abc import MixinMeta
from .converters import EmojiRole, ObjectConverter, RealEmojiConverter, StrictRole
from .utils import delete_quietly, my_role_heirarchy

log = logging.getLogger("red.phenom4n4n.roleutils.reactroles")


class ReactRules:
    NORMAL = "NORMAL"
    UNIQUE = "UNIQUE"
    VERIFY = "VERIFY"
    DROP = "DROP"


class ReactRoles(MixinMeta):
    """
    Reaction Roles.
    """

    def __init__(self, *_args):
        super().__init__(*_args)
        self.method = "build"
        self.cache["reactroles"] = {"message_cache": set()}

    async def initialize(self):
        log.debug("ReactRole Initialize")
        await self._update_cache()
        await super().initialize()

    async def _update_cache(self):
        all_guildmessage = await self.config.custom("GuildMessage").all()
        self.cache["reactroles"]["message_cache"].update(
            int(msg_id)
            for guild_data in all_guildmessage.values()
            for msg_id, msg_data in guild_data.items()
            if msg_data["reactroles"]["react_to_roleid"]
        )

    def _check_payload_to_cache(self, payload):
        return payload.message_id in self.cache["reactroles"]["message_cache"]

    def _edit_cache(
        self,
        message_id=None,
        remove=False,
    ):
        if remove:
            self.cache["reactroles"]["message_cache"].remove(message_id)
        else:
            self.cache["reactroles"]["message_cache"].add(message_id)

    async def bulk_delete_set_roles(
        self,
        guild: discord.Guild,
        message: Union[discord.Message, discord.Object],
        emoji_ids: List[str],
    ):
        async with self.config.custom("GuildMessage", guild.id, message.id).reactroles() as r:
            for emoji_id in emoji_ids:
                del r["react_to_roleid"][self.emoji_id(emoji_id)]
            if not r["react_to_roleid"]:
                # None for channel, don't assume the whole channel can stop being tracked
                self._edit_cache(message.id, True)

    def emoji_id(self, emoji: Union[discord.Emoji, str]) -> str:
        return emoji if isinstance(emoji, str) else str(emoji.id)

<<<<<<< HEAD
    @commands.admin_or_permissions(manage_roles=True)
    @commands.group(aliases=["rr"])
=======
    @commands.has_guild_permissions(manage_roles=True)
    @commands.group()
>>>>>>> aef82296
    async def reactrole(self, ctx: commands.Context):
        """Base command for Reaction Role management."""

    # @commands.has_guild_permissions(manage_roles=True)
    # @commands.bot_has_permissions(manage_roles=True)
    # @reactrole.command()
    # async def enable(self, ctx: commands.Context, true_or_false: bool = None):
    #     """Toggle reaction roles on or off."""
    #     target_state = (
    #         true_or_false
    #         if true_or_false is not None
    #         else not (await self.config.guild(ctx.guild).reactroles.enabled())
    #     )
    #     await self.config.guild(ctx.guild).reactroles.enabled.set(target_state)
    #     if target_state:
    #         await ctx.send("Reaction roles have been enabled in this server.")
    #         self.cache["reactroles"]["message_cache"].update(
    #             (await self.config.custom("GuildMessage", ctx.guild.id).all()).keys()
    #         )
    #     else:
    #         await ctx.send("Reaction roles have been disabled in this server.")
    #         self.cache["reactroles"]["message_cache"].difference_update(
    #             (await self.config.custom("GuildMessage", ctx.guild.id).all()).keys()
    #         )

    @commands.bot_has_guild_permissions(manage_roles=True, add_reactions=True)
    @reactrole.command(name="bind")
    async def reactrole_add(
        self,
        ctx: commands.Context,
        message: discord.Message,
        emoji: RealEmojiConverter,
        role: StrictRole,
    ):
        """Bind a reaction role to an emoji on a message."""
        rules = ReactRules.NORMAL  # TODO rule arg parse converter
        emoji_id = self.emoji_id(emoji)
        async with self.config.custom("GuildMessage", ctx.guild.id, message.id).reactroles() as r:
            old_role = ctx.guild.get_role(r["react_to_roleid"].get(emoji_id))
            if old_role:
                msg = await ctx.send(
                    f"`{old_role}` is already binded to {emoji} on {message.jump_url}\n"
                    "Would you like to override it?"
                )
                start_adding_reactions(msg, ReactionPredicate.YES_OR_NO_EMOJIS)
                pred = ReactionPredicate.yes_or_no(msg, ctx.author)
                try:
                    await self.bot.wait_for("reaction_add", check=pred, timeout=60)
                except asyncio.TimeoutError:
                    return await ctx.send("Bind cancelled.")

                if pred.result is not True:
                    return await ctx.send("Bind cancelled.")
                rules = r["react_to_roleid"].get("rules", ReactRules.NORMAL)

            r["react_to_roleid"][self.emoji_id(emoji)] = role.id
            r["channel"] = message.channel.id
            r["rules"] = rules
        if str(emoji) not in [str(emoji) for emoji in message.reactions]:
            await message.add_reaction(emoji)
        await ctx.send(f"`{role}` has been binded to {emoji} on {message.jump_url}")

        # Add this message and channel to tracked cache
        self._edit_cache(message.id)
        async with self.config.guild(ctx.guild).reactroles.channels() as ch:
            if message.channel.id not in ch:
                ch.append(message.channel.id)

    @commands.bot_has_permissions(manage_roles=True, embed_links=True)
    @reactrole.command(name="create")
    async def reactrole_create(
        self,
        ctx: commands.Context,
        emoji_role_groups: commands.Greedy[EmojiRole],
        channel: Optional[discord.TextChannel] = None,
        color: Optional[discord.Color] = None,
        *,
        name: str = None,
    ):
        """Create a reaction role.

        Emoji and role groups should be seperated by a ';' and have no space.

        Example:
            - [p]reactrole create 🎃;@SpookyRole 🅱️;MemeRole #role_channel Red
        """
        if not emoji_role_groups:
            raise commands.BadArgument
        channel = channel or ctx.channel
        if not channel.permissions_for(ctx.me).send_messages:
            return await ctx.send(
                f"I do not have permission to send messages in {channel.mention}."
            )
        if color is None:
            color = await ctx.embed_color()
        if name is None:
            m = await ctx.send("What would you like the reaction role name to be?")
            try:
                msg = await self.bot.wait_for(
                    "message", check=MessagePredicate.same_context(ctx=ctx), timeout=60
                )
            except asyncio.TimeoutError:
                await delete_quietly(m)
                return await ctx.send("Reaction Role creation cancelled.")
            else:
                await delete_quietly(msg)
                await delete_quietly(m)
                name = msg.content

        description = f"React to the following emoji to receive the corresponding role:\n"
        for emoji, role in emoji_role_groups:
            description += f"{emoji}: {role.mention}\n"
        e = discord.Embed(title=name[:256], color=color, description=description)
        message = await channel.send(embed=e)

        duplicates = {}
        async with self.config.custom("GuildMessage", ctx.guild.id, message.id).reactroles() as r:
            r["channel"] = message.channel.id
            r["rules"] = None
            binds = {}
            for emoji, role in emoji_role_groups:
                emoji_id = self.emoji_id(emoji)
                if emoji_id in binds or role.id in binds.values():
                    duplicates[emoji] = role
                else:
                    binds[emoji_id] = role.id
                    await message.add_reaction(emoji)
            r["react_to_roleid"] = binds
        if duplicates:
            dupes = "The following groups were duplicates and weren't added:\n"
            for emoji, role in duplicates.items():
                dupes += f"{emoji};{role}\n"
            await ctx.send(dupes)
        await ctx.tick()

        # Add this message and channel to tracked cache
        self._edit_cache(message.id)
        async with self.config.guild(ctx.guild).reactroles.channels() as ch:
            if message.channel.id not in ch:
                ch.append(message.channel.id)

    @reactrole.group(name="delete", aliases=["remove"], invoke_without_command=True)
    async def reactrole_delete(
        self,
        ctx: commands.Context,
        message: Union[discord.Message, ObjectConverter],
    ):
        """Delete an entire reaction role for a message."""
        message_data = await self.config.custom("GuildMessage", ctx.guild.id, message.id).all()
        if not message_data["reactroles"]["react_to_roleid"]:
            return await ctx.send("There are no reaction roles set up for that message.")

        msg = await ctx.send(
            "Are you sure you want to remove all reaction roles for that message?"
        )
        start_adding_reactions(msg, ReactionPredicate.YES_OR_NO_EMOJIS)
        pred = ReactionPredicate.yes_or_no(msg, ctx.author)
        try:
            await self.bot.wait_for("reaction_add", check=pred, timeout=60)
        except asyncio.TimeoutError:
            await ctx.send("Action cancelled.")

        if pred.result:
            await self.config.custom("GuildMessage", ctx.guild.id, message.id).clear()
            await ctx.send("Reaction roles cleared for that message.")
            self._edit_cache(message.id, True)
        else:
            await ctx.send("Action cancelled.")

    @reactrole_delete.command(name="bind")
    async def delete_bind(
        self,
        ctx: commands.Context,
        message: Union[discord.Message, ObjectConverter],
        emoji: Union[RealEmojiConverter, ObjectConverter],
    ):
        """Delete an emoji-role bind for a reaction role."""
        async with self.config.custom("GuildMessage", ctx.guild.id, message.id).reactroles() as r:
            try:
                del r["react_to_roleid"][emoji if isinstance(emoji, str) else str(emoji.id)]
            except KeyError:
                return await ctx.send("That wasn't a valid emoji for that message.")
        await ctx.send(f"That emoji role bind was deleted.")

    @reactrole.command(name="list")
    async def react_list(self, ctx: commands.Context):
        """View the reaction roles on this server."""
        data = await self.config.custom("GuildMessage", ctx.guild.id).all()
        if not data:
            return await ctx.send("There are no reaction roles set up here!")

        guild: discord.Guild = ctx.guild
        to_delete_message_emoji_ids = {}
        react_roles = []
        for index, (message_id, message_data) in enumerate(data.items(), start=1):
            data = message_data["reactroles"]
            channel: discord.TextChannel = guild.get_channel(data["channel"])
            if channel is None:
                # TODO: handle deleted channels
                continue
            if self.method == "fetch":
                try:
                    message: discord.Message = await channel.fetch_message(message_id)
                    # not sure how fast this would be when a server has multiple reaction roles set
                    # maybe look into dpy menus so its not fetching all the rr messages?
                    # or simply drop this since the delete listeners should handle it
                except discord.NotFound:
                    # TODO: handle deleted messages
                    continue
                link = message.jump_url
            elif self.method == "build":
                link = f"https://discord.com/channels/{ctx.guild.id}/{channel.id}/{message_id}"
            else:
                link = ""

            to_delete_emoji_ids = []

            reactions = [f"[Reaction Role #{index}]({link})"]
            for emoji, role in data["react_to_roleid"].items():
                role = ctx.guild.get_role(role)
                if role:
                    try:
                        emoji = int(emoji)
                    except ValueError:
                        pass
                    else:
                        emoji = self.bot.get_emoji(emoji) or emoji
                    reactions.append(f"{emoji}: {role.mention}")
                else:
                    to_delete_emoji_ids.append(emoji)
            if to_delete_emoji_ids:
                to_delete_message_emoji_ids[message_id] = to_delete_emoji_ids
            if len(reactions) > 1:
                react_roles.append("\n".join(reactions))
        if not react_roles:
            return await ctx.send("There are no reaction roles set up here!")

        color = await ctx.embed_color()
        description = "\n\n".join(react_roles)
        embeds = []
        pages = pagify(description, delims=["\n\n", "\n"])
        base_embed = discord.Embed(color=color)
        base_embed.set_author(name="Reaction Roles", icon_url=ctx.guild.icon.url if guild.icon else None)
        for page in pages:
            e = base_embed.copy()
            e.description = page
            embeds.append(e)
        await menu(ctx, embeds, DEFAULT_CONTROLS)

        if to_delete_message_emoji_ids:
            for message_id, ids in to_delete_message_emoji_ids.items():
                await self.bulk_delete_set_roles(ctx.guild, discord.Object(message_id), ids)

    @commands.is_owner()
    @reactrole.command(hidden=True)
    async def clear(self, ctx: commands.Context):
        """Clear all ReactRole data."""
        msg = await ctx.send("Are you sure you want to clear all reaction role data?")
        start_adding_reactions(msg, ReactionPredicate.YES_OR_NO_EMOJIS)
        pred = ReactionPredicate.yes_or_no(msg, ctx.author)
        try:
            await self.bot.wait_for("reaction_add", check=pred, timeout=60)
        except asyncio.TimeoutError:
            await ctx.send("Action cancelled.")

        if pred.result is True:
            await self.config.custom("GuildMessage").clear()
            await ctx.send("Data cleared.")
            await self._update_cache()
        else:
            await ctx.send("Action cancelled.")

    @commands.Cog.listener("on_raw_reaction_add")
    @commands.Cog.listener("on_raw_reaction_remove")
    async def on_raw_reaction_add_or_remove(self, payload: discord.RawReactionActionEvent):
        if payload.guild_id is None:
            return

        # TODO add in listeners
        if not self._check_payload_to_cache(payload):
            return

        if await self.bot.cog_disabled_in_guild_raw(self.qualified_name, payload.guild_id):
            return

        guild = self.bot.get_guild(payload.guild_id)
        if payload.event_type == "REACTION_ADD":
            member = payload.member
        else:
            member = guild.get_member(payload.user_id)

        if member is None or member.bot:
            return
        if not guild.me.guild_permissions.manage_roles:
            return

        reacts = await self.config.custom(
            "GuildMessage", guild.id, payload.message_id
        ).reactroles.all()
        emoji_id = (
            str(payload.emoji) if payload.emoji.is_unicode_emoji() else str(payload.emoji.id)
        )
        role_id = reacts["react_to_roleid"].get(emoji_id)
        if not role_id:
            log.debug("No matched role id")
            return
        role = guild.get_role(role_id)  # TODO make this remove the set rr if role is not found
        if not role:
            log.debug("Role was deleted")
            await self.bulk_delete_set_roles(guild, discord.Object(payload.message_id), [emoji_id])
        if not my_role_heirarchy(guild, role):
            log.debug("Role outranks me")
            return

        if payload.event_type == "REACTION_ADD":
            if role not in member.roles:
                await member.add_roles(role, reason="Reaction role")
        else:
            if role in member.roles:
                await member.remove_roles(role, reason="Reaction role")

    @commands.Cog.listener()
    async def on_raw_message_delete(self, payload: discord.RawMessageDeleteEvent):
        if payload.guild_id is None:
            return

        if not self._check_payload_to_cache(payload):
            return

        if await self.bot.cog_disabled_in_guild_raw(self.qualified_name, payload.guild_id):
            return

        await self.config.custom("GuildMessage", payload.guild_id, payload.message_id).clear()
        self._edit_cache(payload.message_id, True)

    @commands.Cog.listener()
    async def on_raw_bulk_message_delete(self, payload: discord.RawBulkMessageDeleteEvent):
        if payload.guild_id is None:
            return

        if await self.bot.cog_disabled_in_guild_raw(self.qualified_name, payload.guild_id):
            return

        for message_id in payload.message_ids:
            if message_id in self.cache["reactroles"]["message_cache"]:
                await self.config.custom("GuildMessage", payload.guild_id, message_id).clear()
                self._edit_cache(message_id, True)<|MERGE_RESOLUTION|>--- conflicted
+++ resolved
@@ -99,13 +99,8 @@
     def emoji_id(self, emoji: Union[discord.Emoji, str]) -> str:
         return emoji if isinstance(emoji, str) else str(emoji.id)
 
-<<<<<<< HEAD
-    @commands.admin_or_permissions(manage_roles=True)
-    @commands.group(aliases=["rr"])
-=======
     @commands.has_guild_permissions(manage_roles=True)
     @commands.group()
->>>>>>> aef82296
     async def reactrole(self, ctx: commands.Context):
         """Base command for Reaction Role management."""
 
