"""
MIT License

Copyright (c) 2020-present phenom4n4n

Permission is hereby granted, free of charge, to any person obtaining a copy
of this software and associated documentation files (the "Software"), to deal
in the Software without restriction, including without limitation the rights
to use, copy, modify, merge, publish, distribute, sublicense, and/or sell
copies of the Software, and to permit persons to whom the Software is
furnished to do so, subject to the following conditions:

The above copyright notice and this permission notice shall be included in all
copies or substantial portions of the Software.

THE SOFTWARE IS PROVIDED "AS IS", WITHOUT WARRANTY OF ANY KIND, EXPRESS OR
IMPLIED, INCLUDING BUT NOT LIMITED TO THE WARRANTIES OF MERCHANTABILITY,
FITNESS FOR A PARTICULAR PURPOSE AND NONINFRINGEMENT. IN NO EVENT SHALL THE
AUTHORS OR COPYRIGHT HOLDERS BE LIABLE FOR ANY CLAIM, DAMAGES OR OTHER
LIABILITY, WHETHER IN AN ACTION OF CONTRACT, TORT OR OTHERWISE, ARISING FROM,
OUT OF OR IN CONNECTION WITH THE SOFTWARE OR THE USE OR OTHER DEALINGS IN THE
SOFTWARE.
"""

import asyncio
import logging
from typing import Dict, Optional, Union

import aiohttp
import discord
from redbot.core import Config, commands
from redbot.core.utils.chat_formatting import humanize_list, pagify
from redbot.core.utils.menus import DEFAULT_CONTROLS, close_menu, menu, start_adding_reactions
from redbot.core.utils.predicates import ReactionPredicate

from .converters import WebhookLinkConverter
from .errors import InvalidWebhook, WebhookNotMatched
from .session import Session
from .utils import USER_MENTIONS, WEBHOOK_RE, FakeResponse, _monkeypatch_send

log = logging.getLogger("red.phenom4n4n.webhook")


class Webhook(commands.Cog):
    """Webhook utility commands."""

    __author__ = "PhenoM4n4n"

    __version__ = "1.3.0"

    def __init__(self, bot):
        self.bot = bot
        self.config = Config.get_conf(
            self,
            identifier=2352346345723453463,
            force_registration=True,
        )
        self.config.register_global(monkey_patch=False)

        self.webhook_sessions: Dict[int, Session] = {}
        self.channel_cache: Dict[int, discord.Webhook] = {}
        self.link_cache: Dict[int, discord.Webhook] = {}

        self.old_send = commands.Context.send
        self._monkey_patched = False

    async def cog_load(self):
        self.session = aiohttp.ClientSession()
        data = await self.config.all()
        if data["monkey_patch"]:
            self._apply_monkeypatch()

    async def cog_unload(self):
        await self.session.close()
        self._remove_monkeypatch()

    async def red_delete_data_for_user(self, **kwargs):
        return

    def format_help_for_context(self, ctx):
        pre_processed = super().format_help_for_context(ctx)
        n = "\n" if "\n\n" not in pre_processed else ""
        return f"{pre_processed}{n}\nCog Version: {self.__version__}"

    @staticmethod
    async def delete_quietly(ctx: commands.Context):
        if ctx.channel.permissions_for(ctx.me).manage_messages:
            try:
                await ctx.message.delete()
            except discord.HTTPException:
                pass

    @commands.guild_only()
    @commands.group()
    async def webhook(self, ctx):
        """Webhook related commands."""

    @commands.bot_has_permissions(manage_webhooks=True)
    @commands.admin_or_permissions(manage_webhooks=True)
    @webhook.command("create")
    async def webhook_create(
        self,
        ctx: commands.Context,
        channel: discord.TextChannel = None,
        *,
        webhook_name: str = None,
    ):
        """
        Creates a webhook in the channel specified with the name specified.

        If no channel is specified then it will default to the current channel.
        """
        channel = channel or ctx.channel
        webhook_name = webhook_name or f"{ctx.bot.user.name} Webhook"
        creation_reason = f"Webhook creation requested by {ctx.author} ({ctx.author.id})"
        await channel.create_webhook(name=webhook_name, reason=creation_reason)
        await ctx.tick()

    @commands.admin_or_permissions(manage_webhooks=True)
    @webhook.command("send")
    async def webhook_send(
        self, ctx: commands.Context, webhook_link: WebhookLinkConverter, *, message: str
    ):
        """
        Sends a message to the specified webhook using your avatar and display name.
        """
        await self.webhook_link_send(
            webhook_link,
            username=ctx.author.display_name,
            avatar_url=ctx.author.avatar.url,
            content=message,
        )
    
    @commands.admin_or_permissions(administrator=True)
    @webhook.command(hidden=True, aliases=['sendmention'])
    async def sendm(
        self, ctx: commands.Context, webhook_link: WebhookLinkConverter, *, message: str
    ):
        """
        Sends a message to the specified webhook using your avatar and display name.
        
        Warning: This allows you to ping users, roles, here, and everyone.
        """
        await self.webhook_link_send(
            webhook_link,
            username=ctx.author.display_name,
            avatar_url=ctx.author.avatar_url,
            content=message,
            allowed_mentions=discord.AllowedMentions.all(),
        )

    @commands.bot_has_permissions(manage_webhooks=True)
    @webhook.command("say")
    async def webhook_say(self, ctx: commands.Context, *, message: str):
        """
        Sends a message to the channel as a webhook with your avatar and display name.
        """
        await self.delete_quietly(ctx)
        await self.send_to_channel(
            ctx.channel,
            ctx.me,
            ctx.author,
            ctx=ctx,
            content=message,
            avatar_url=ctx.author.avatar.url,
            username=ctx.author.display_name,
        )
        
    @commands.bot_has_permissions(manage_webhooks=True)
    @commands.admin_or_permissions(administrator=True)
    @webhook.command(hidden=True, aliases=['saymention'])
    async def saym(self, ctx: commands.Context, *, message: str):
        """
        Sends a message to the channel as a webhook with your avatar and display name.
        
        Warning: This allows you to ping users, roles, here, and everyone.
        """
        await self.delete_quietly(ctx)
        await self.send_to_channel(
            ctx.channel,
            ctx.me,
            ctx.author,
            ctx=ctx,
            content=message,
            avatar_url=ctx.author.avatar_url,
            username=ctx.author.display_name,
            allowed_mentions=discord.AllowedMentions.all(),
        )

    @commands.admin_or_permissions(manage_webhooks=True)
    @commands.bot_has_permissions(manage_webhooks=True)
    @webhook.command("sudo")
    async def webhook_sudo(self, ctx: commands.Context, member: discord.Member, *, message: str):
        """
        Sends a message to the channel as a webhook with the specified member's avatar and display name.
        """
        await self.delete_quietly(ctx)
        await self.send_to_channel(
            ctx.channel,
            ctx.me,
            ctx.author,
            ctx=ctx,
            content=message,
            avatar_url=member.avatar.url,
            username=member.display_name,
        )

    @commands.admin_or_permissions(administrator=True)
    @commands.bot_has_permissions(manage_webhooks=True)
<<<<<<< HEAD
    @webhook.command(hidden=True, aliases=['loudsudo', 'sudomention'])
    async def sudom(self, ctx: commands.Context, member: discord.Member, *, message: str):
        """
        Sends a message to the channel as a webhook with the specified member's avatar and display name.
        
        Warning: This allows you to ping users, roles, here, and everyone.
=======
    @webhook.command("loudsudo", hidden=True)
    async def webhook_loudsudo(
        self, ctx: commands.Context, member: discord.Member, *, message: str
    ):
        """
        Sends a message to the channel as a webhook with the specified member's avatar and display name.
>>>>>>> aef82296
        """
        await self.send_to_channel(
            ctx.channel,
            ctx.me,
            ctx.author,
            ctx=ctx,
            content=message,
            avatar_url=member.avatar.url,
            username=member.display_name,
            allowed_mentions=discord.AllowedMentions.all(),
        )

    @commands.admin_or_permissions(manage_webhooks=True)
    @commands.bot_has_permissions(manage_webhooks=True)
<<<<<<< HEAD
    @webhook.command()
    async def clyde(self, ctx: commands.Context, *, message: str):
        """Sends a message to the channel as a webhook with Clyde's avatar and name."""
=======
    @webhook.command("clyde", hidden=True)
    async def webhook_clyde(self, ctx: commands.Context, *, message: str):
        """
        Sends a message to the channel as a webhook with Clyde's avatar and name.
        """
>>>>>>> aef82296
        await self.delete_quietly(ctx)
        await self.send_to_channel(
            ctx.channel,
            ctx.me,
            ctx.author,
            ctx=ctx,
            content=message,
            avatar_url="https://discordapp.com/assets/f78426a064bc9dd24847519259bc42af.png",
            username="C​I​​​​​​y​d​e",
        )

    @commands.max_concurrency(1, commands.BucketType.guild)
    @commands.has_permissions(manage_webhooks=True)
    @commands.bot_has_permissions(manage_webhooks=True)
    @webhook.command("clear")
    async def webhook_clear(self, ctx):
        """
        Delete all webhooks in this server.
        """
        webhooks = await ctx.guild.webhooks()
        if not webhooks:
            await ctx.send("There are no webhooks in this server.")
            return

        msg = await ctx.send(
            "This will delete all webhooks in the server. Are you sure you want to do this?"
        )
        start_adding_reactions(msg, ReactionPredicate.YES_OR_NO_EMOJIS)
        pred = ReactionPredicate.yes_or_no(msg, ctx.author)
        try:
            await ctx.bot.wait_for("reaction_add", check=pred, timeout=60)
        except asyncio.TimeoutError:
            await ctx.send("Action Cancelled.")
            return

        if pred.result is False:
            return await ctx.send("Action Cancelled.")
        msg = await ctx.send("Deleting webhooks..")
        count = 0
        async with ctx.typing():
            for webhook in webhooks:
                try:
                    await webhook.delete(
                        reason=f"Mass webhook deletion requested by {ctx.author} ({ctx.author.id})"
                    )
                except ValueError:
                    pass
                else:
                    count += 1
        try:
            await msg.edit(content=f"{count} webhooks deleted.")
        except discord.NotFound:
            await ctx.send(f"{count} webhooks deleted.")

    @commands.mod_or_permissions(ban_members=True)
    @webhook.command("permissions", aliases=["perms"])
    async def webhook_permissions(self, ctx: commands.Context):
        """Show all members in the server that have Manage Webhook permissions."""
        async with ctx.typing():
            roles = []
            lines = []
            total_members = set()

            for role in ctx.guild.roles:
                perms = role.permissions
                if perms.administrator or perms.manage_webhooks:
                    roles.append(role)
                    lines.append(f"**{role}** | {role.mention}")
                    members = []
                    for member in filter(lambda m: m not in total_members, role.members):
                        total_members.add(member)
                        member_string = f"{member} ({member.id})"
                        if member.bot:
                            member_string = f"[{member_string}](https://www.youtube.com/watch?v=dQw4w9WgXcQ&ab_channel=RickAstleyVEVO 'This user is a bot')"
                        members.append(member_string)
                    if members:
                        lines.append(humanize_list(members))

            if not lines:
                await ctx.send(
                    "No one here has `Manage Webhook` permissions other than the owner."
                )

            base_embed = discord.Embed(
                color=await ctx.embed_color(), title="Users with `Manage Webhook` Permissions"
            )
            base_embed.set_footer(text=f"{len(roles)} roles | {len(total_members)} members")
            embeds = []

            for page in pagify("\n".join(lines)):
                embed = base_embed.copy()
                embed.description = page
                embeds.append(embed)

        controls = {"\N{CROSS MARK}": close_menu} if len(embeds) == 1 else DEFAULT_CONTROLS
        await menu(ctx, embeds, controls)

    @commands.max_concurrency(1, commands.BucketType.channel)
    @commands.admin_or_permissions(manage_webhooks=True)
    @webhook.group("session", invoke_without_command=True)
    async def webhook_session(self, ctx: commands.Context, webhook_link: WebhookLinkConverter):
        """Initiate a session within this channel sending messages to a specified webhook link."""
        if ctx.channel.id in self.webhook_sessions:
            return await ctx.send(
                f"This channel already has an ongoing session. Use `{ctx.clean_prefix}webhook session close` to close it."
            )
        session = Session(self, channel=ctx.channel, author=ctx.author, webhook=webhook_link)
        await session.initialize(ctx)

    @webhook_session.command("close")
    async def webhook_session_close(
        self, ctx: commands.Context, channel: discord.TextChannel = None
    ):
        """Close an ongoing webhook session in a channel."""
        channel = channel or ctx.channel
        session = self.webhook_sessions.get(channel.id)
        if not session:
            return await ctx.send(
                f"This channel does not have an ongoing webhook session. Start one with `{ctx.clean_prefix}webhook session`."
            )
        await session.close()

    @commands.Cog.listener()
    async def on_message_without_command(self, message: discord.Message):
        author: discord.Member = message.author
        if author.bot:
            return
        channel: discord.TextChannel = message.channel
        try:
            session: Session = self.webhook_sessions[channel.id]
        except KeyError:
            return
        await session.send(
            message.content,
            embeds=message.embeds,
            username=author.display_name,
            avatar_url=author.avatar.url,
            allowed_mentions=USER_MENTIONS,
        )

    @commands.cooldown(5, 10, commands.BucketType.guild)
    @commands.admin_or_permissions(manage_webhooks=True)
    @webhook.command("edit")
    async def webhook_edit(self, ctx: commands.Context, message: discord.Message, *, content: str):
        """
        Edit a message sent by a webhook.
        """
        if not message.webhook_id:
            raise commands.BadArgument
        if not message.channel.permissions_for(ctx.me).manage_webhooks:
            return await ctx.send(f"I need `Manage Webhook` permission in {message.channel}.")
        webhooks = await message.channel.webhooks()
        webhook = None
        for chan_webhook in webhooks:
            if (
                chan_webhook.type == discord.WebhookType.incoming
                and chan_webhook.id == message.webhook_id
            ):
                webhook = chan_webhook
                break
        if not webhook:
            raise commands.BadArgument
        await webhook.edit_message(message.id, content=content)
        await self.delete_quietly(ctx)

    def _apply_monkeypatch(self):
        if not self._monkey_patched:
            commands.Context.send = self._webhook_monkeypatch_send
            self._monkey_patched = True

    def _remove_monkeypatch(self):
        if self._monkey_patched:
            commands.Context.send = self.old_send
            self._monkey_patched = False

    @property
    def _webhook_monkeypatch_send(self):
        return _monkeypatch_send

    @commands.is_owner()
    @webhook.command("monkeypatch", hidden=True)
    async def webhook_monkeypatch(self, ctx: commands.Context, true_or_false: bool = None):
        """
        Monkeypatch `commands.Context.send` to use webhooks.

        Don't run this if you don't know what monkeypatch means.
        """
        target_state = (
            true_or_false if true_or_false is not None else not (await self.config.monkey_patch())
        )
        await self.config.monkey_patch.set(target_state)
        if target_state:
            self._apply_monkeypatch()
            await ctx.send("Command responses will use webhooks.")
        else:
            self._remove_monkeypatch()
            await ctx.send("Command responses will be sent normally.")

    def get_webhook_from_link(
        self, link: Union[discord.Webhook, int, str]
    ) -> Optional[discord.Webhook]:
        if isinstance(link, int):
            return self.link_cache.get(link)
        elif isinstance(link, discord.Webhook):
            if link.id not in self.link_cache:
                self.link_cache[link.id] = link
            return link
        else:
            match = WEBHOOK_RE.search(link)
            if not match:
                raise WebhookNotMatched("That doesn't look like a webhook link.")

            webhook_id = int(match.group("id"))
            if webhook := self.link_cache.get(webhook_id):
                pass
            else:
                webhook = discord.Webhook.from_url(match.group(0), session=self.session)
                self.link_cache[webhook.id] = webhook
            return webhook

    async def webhook_link_send(
        self,
        link: Union[discord.Webhook, int, str],
        content: str = None,
        *,
        allowed_mentions: discord.AllowedMentions = None,
        **kwargs,
    ) -> Optional[discord.Message]:
        webhook = self.get_webhook_from_link(link)
        if not webhook:
            raise InvalidWebhook("Webhook not cached or found.")

        if allowed_mentions is None:
            allowed_mentions = self.bot.allowed_mentions
        try:
            return await webhook.send(
                content,
                allowed_mentions=allowed_mentions,
                **kwargs,
            )
        except (ValueError, discord.NotFound) as exc:
            try:
                del self.link_cache[webhook.id]
            except KeyError:
                pass
            raise InvalidWebhook("You need to provide a valid webhook link.") from exc

    async def webhook_check(self, webhook: discord.Webhook) -> bool:
        return webhook.token

    async def get_webhook(
        self,
        *,
        channel: discord.TextChannel = None,
        me: discord.Member = None,  # kept to avoid breaking changes but not used
        author: discord.Member = None,
        reason: str = None,
        ctx: commands.Context = None,
    ) -> discord.Webhook:
        if ctx:
            channel = channel or ctx.channel
            # me = me or ctx.me
            author = author or ctx.author
            reason = (reason or f"For the {ctx.command.qualified_name} command",)

        if webhook := self.channel_cache.get(channel.id):
            return webhook
        me = channel.guild.me
        if not channel.permissions_for(me).manage_webhooks:
            raise discord.Forbidden(
                FakeResponse(),
                f"I need permissions to `manage_webhooks` in #{channel}.",
            )
        chan_hooks = await channel.webhooks()
        webhook_list = [w for w in chan_hooks if await self.webhook_check(w)]
        if webhook_list:
            webhook = webhook_list[0]
        else:
            if len(chan_hooks) == 10:
                # delete_hook = chan_hooks[-1]
                # await delete_hook.delete()
                return  # can't delete follower type webhooks
            creation_reason = (
                f"Webhook creation requested by {author} ({author.id})" if author else ""
            )
            if reason:
                creation_reason += f" Reason: {reason}"
            webhook = await channel.create_webhook(
                name=f"{me.name} Webhook",
                reason=creation_reason,
                avatar=await me.avatar.read(),
            )
        if not webhook.token:
            raise RuntimeError(f"returned webhook {webhook} has no token")
        self.channel_cache[channel.id] = webhook
        return webhook

    async def send_to_channel(
        self,
        channel: discord.TextChannel,
        me: discord.Member = None,
        author: discord.Member = None,
        *,
        reason: str = None,
        ctx: commands.Context = None,
        allowed_mentions: discord.AllowedMentions = None,
        **kwargs,
    ) -> Optional[discord.WebhookMessage]:
        """
        Cog function that other cogs can implement using `bot.get_cog("Webhook")`
        for ease of use when using webhooks and quicker invokes with caching.
        """
        if allowed_mentions is None:
            allowed_mentions = self.bot.allowed_mentions
        for index in range(5):
            webhook = await self.get_webhook(
                channel=channel, me=me, author=author, reason=reason, ctx=ctx
            )
            if not webhook:
                log.debug("webhook not found for %r", channel)
                return
            try:
                return await webhook.send(allowed_mentions=allowed_mentions, **kwargs)
            except (ValueError, discord.NotFound):
                del self.channel_cache[channel.id]
                if index >= 5:
                    log.debug(
                        "reached max retries when sending webhook %r type=%r",
                        webhook,
                        webhook.type,
                    )
                    raise<|MERGE_RESOLUTION|>--- conflicted
+++ resolved
@@ -207,21 +207,12 @@
 
     @commands.admin_or_permissions(administrator=True)
     @commands.bot_has_permissions(manage_webhooks=True)
-<<<<<<< HEAD
     @webhook.command(hidden=True, aliases=['loudsudo', 'sudomention'])
     async def sudom(self, ctx: commands.Context, member: discord.Member, *, message: str):
         """
         Sends a message to the channel as a webhook with the specified member's avatar and display name.
         
         Warning: This allows you to ping users, roles, here, and everyone.
-=======
-    @webhook.command("loudsudo", hidden=True)
-    async def webhook_loudsudo(
-        self, ctx: commands.Context, member: discord.Member, *, message: str
-    ):
-        """
-        Sends a message to the channel as a webhook with the specified member's avatar and display name.
->>>>>>> aef82296
         """
         await self.send_to_channel(
             ctx.channel,
@@ -236,17 +227,11 @@
 
     @commands.admin_or_permissions(manage_webhooks=True)
     @commands.bot_has_permissions(manage_webhooks=True)
-<<<<<<< HEAD
-    @webhook.command()
-    async def clyde(self, ctx: commands.Context, *, message: str):
-        """Sends a message to the channel as a webhook with Clyde's avatar and name."""
-=======
-    @webhook.command("clyde", hidden=True)
+    @webhook.command("clyde")
     async def webhook_clyde(self, ctx: commands.Context, *, message: str):
         """
         Sends a message to the channel as a webhook with Clyde's avatar and name.
         """
->>>>>>> aef82296
         await self.delete_quietly(ctx)
         await self.send_to_channel(
             ctx.channel,
