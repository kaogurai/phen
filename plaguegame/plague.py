--- conflicted
+++ resolved
@@ -374,15 +374,9 @@
     async def on_command(self, ctx):
         if not ctx.guild or not ctx.message.mentions:
             return
-<<<<<<< HEAD
         number = random.randint(1, 10)
         if number > 3:
             return
-=======
-        number = random.randint(1, 100)
-        # if number < 4:
-        #    return
->>>>>>> a57210aa
         state = await self.config.user(ctx.author).gameState()
         if state != "infected":
             return
