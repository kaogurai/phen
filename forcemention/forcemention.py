# this is a modified version of Bobloy's forcemention cog
import discord

from redbot.core import checks, commands

from redbot.core.bot import Red
import typing
import asyncio


class ForceMention(commands.Cog):
    """
    Mention the unmentionables
    """

    def __init__(self, bot: Red):
        self.bot = bot

    async def red_delete_data_for_user(self, **kwargs):
        return

    @checks.bot_has_permissions(manage_roles=True)
    @checks.admin_or_permissions(manage_roles=True)
    @commands.command(name="forcemention")
    async def cmd_forcemention(
        self, ctx: commands.Context, role: discord.Role, *, message: str = None
    ):
        """
        Mentions that role, regardless if it's unmentionable.

        Will automatically delete the command invocation.
        """
        if message:
            message = f"{role.mention}\n{message}"
        else:
            message = role.mention
        try:
            await ctx.message.delete()
        except:
            pass
        await self.forcemention(ctx.channel, role, message)

<<<<<<< HEAD
    async def forcemention(self, channel: discord.TextChannel, role: discord.Role, message: str, **kwargs):
        mentionPerms = discord.AllowedMentions(roles=True)
        if role.mentionable:
            await channel.send(message, allowed_mentions=mentionPerms, **kwargs)
        elif channel.permissions_for(channel.guild.me).mention_everyone:
            await channel.send(message, allowed_mentions=mentionPerms, **kwargs)
        elif channel.permissions_for(channel.guild.me).manage_roles:
            await role.edit(mentionable=True)
            await channel.send(message, allowed_mentions=mentionPerms, **kwargs)
            await asyncio.sleep(5)
            await role.edit(mentionable=False)
        else:
            await channel.send(message, allowed_mentions=mentionPerms, **kwargs)
=======
    async def forcemention(
        self,
        channel: discord.TextChannel,
        role: discord.Role,
        message: str,
        embed: typing.Optional[discord.Embed] = None,
    ):
        mentionPerms = discord.AllowedMentions(roles=True)
        if role.mentionable:
            await channel.send(
                message, allowed_mentions=mentionPerms, embed=embed if embed else None
            )
        elif channel.permissions_for(channel.guild.me).mention_everyone:
            await channel.send(
                message, allowed_mentions=mentionPerms, embed=embed if embed else None
            )
        elif channel.permissions_for(channel.guild.me).manage_roles:
            await role.edit(mentionable=True)
            await channel.send(
                message, allowed_mentions=mentionPerms, embed=embed if embed else None
            )
            await asyncio.sleep(5)
            await role.edit(mentionable=False)
        else:
            await channel.send(
                message, allowed_mentions=mentionPerms, embed=embed if embed else None
            )
>>>>>>> 9c63e762
<|MERGE_RESOLUTION|>--- conflicted
+++ resolved
@@ -40,7 +40,6 @@
             pass
         await self.forcemention(ctx.channel, role, message)
 
-<<<<<<< HEAD
     async def forcemention(self, channel: discord.TextChannel, role: discord.Role, message: str, **kwargs):
         mentionPerms = discord.AllowedMentions(roles=True)
         if role.mentionable:
@@ -53,33 +52,4 @@
             await asyncio.sleep(5)
             await role.edit(mentionable=False)
         else:
-            await channel.send(message, allowed_mentions=mentionPerms, **kwargs)
-=======
-    async def forcemention(
-        self,
-        channel: discord.TextChannel,
-        role: discord.Role,
-        message: str,
-        embed: typing.Optional[discord.Embed] = None,
-    ):
-        mentionPerms = discord.AllowedMentions(roles=True)
-        if role.mentionable:
-            await channel.send(
-                message, allowed_mentions=mentionPerms, embed=embed if embed else None
-            )
-        elif channel.permissions_for(channel.guild.me).mention_everyone:
-            await channel.send(
-                message, allowed_mentions=mentionPerms, embed=embed if embed else None
-            )
-        elif channel.permissions_for(channel.guild.me).manage_roles:
-            await role.edit(mentionable=True)
-            await channel.send(
-                message, allowed_mentions=mentionPerms, embed=embed if embed else None
-            )
-            await asyncio.sleep(5)
-            await role.edit(mentionable=False)
-        else:
-            await channel.send(
-                message, allowed_mentions=mentionPerms, embed=embed if embed else None
-            )
->>>>>>> 9c63e762
+            await channel.send(message, allowed_mentions=mentionPerms, **kwargs)