--- conflicted
+++ resolved
@@ -34,18 +34,6 @@
     __red_end_user_data_statement__ = json.load(fp)["end_user_data_statement"]
 
 
-<<<<<<< HEAD
-async def setup(bot: Red) -> None:
-    cog = bot.get_cog("CustomCommands")
-    if cog:
-        raise CogLoadError(
-            "This cog conflicts with CustomCommands and both cannot be loaded at the same time. "
-            "After unloading `customcom`, you can migrate custom commands to tags with `[p]migratecustomcom`."
-        )
-    tags = Tags(bot)
-    await tags.initialize()
-    bot.add_cog(tags)
-=======
 conflicting_cogs = (
     ("Alias", "alias", "aliases"),
     ("CustomCommands", "customcom", "custom commands"),
@@ -59,5 +47,4 @@
                 f"This cog conflicts with {cog_name} and both cannot be loaded at the same time. "
                 f"After unloading `{module_name}`, you can migrate {tag_name} to tags with `[p]migrate{module_name}`."
             )
-    bot.add_cog(Tags(bot))
->>>>>>> 0e1e48da
+    bot.add_cog(Tags(bot))