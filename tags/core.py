"""
MIT License

Copyright (c) 2020-2021 phenom4n4n

Permission is hereby granted, free of charge, to any person obtaining a copy
of this software and associated documentation files (the "Software"), to deal
in the Software without restriction, including without limitation the rights
to use, copy, modify, merge, publish, distribute, sublicense, and/or sell
copies of the Software, and to permit persons to whom the Software is
furnished to do so, subject to the following conditions:

The above copyright notice and this permission notice shall be included in all
copies or substantial portions of the Software.

THE SOFTWARE IS PROVIDED "AS IS", WITHOUT WARRANTY OF ANY KIND, EXPRESS OR
IMPLIED, INCLUDING BUT NOT LIMITED TO THE WARRANTIES OF MERCHANTABILITY,
FITNESS FOR A PARTICULAR PURPOSE AND NONINFRINGEMENT. IN NO EVENT SHALL THE
AUTHORS OR COPYRIGHT HOLDERS BE LIABLE FOR ANY CLAIM, DAMAGES OR OTHER
LIABILITY, WHETHER IN AN ACTION OF CONTRACT, TORT OR OTHERWISE, ARISING FROM,
OUT OF OR IN CONNECTION WITH THE SOFTWARE OR THE USE OR OTHER DEALINGS IN THE
SOFTWARE.
"""

import asyncio
import logging
from collections import defaultdict
<<<<<<< HEAD
from typing import Coroutine, Optional, Set
=======
from typing import List, Optional
>>>>>>> 0e1e48da

import aiohttp
import discord
from redbot.core import commands
from redbot.core.bot import Red
from redbot.core.config import Config
from redbot.core.utils import AsyncIter
from TagScriptEngine import __version__ as tse_version

from .abc import CompositeMetaClass
from .commands import Commands
from .errors import MissingTagPermissions, TagFeedbackError
from .objects import Tag
from .owner import OwnerCommands
from .processor import Processor

log = logging.getLogger("red.phenom4n4n.tags")


class Tags(
    Commands,
    OwnerCommands,
    Processor,
    commands.Cog,
    metaclass=CompositeMetaClass,
):
    """
    Create and use tags.

    The TagScript documentation can be found [here](https://phen-cogs.readthedocs.io/en/latest/).
    """

<<<<<<< HEAD
    __version__ = "2.3.0"
=======
    __version__ = "2.2.8"
>>>>>>> 0e1e48da

    def format_help_for_context(self, ctx: commands.Context):
        pre_processed = super().format_help_for_context(ctx)
        n = "\n" if "\n\n" not in pre_processed else ""
        text = [
            f"{pre_processed}{n}",
            f"Cog Version: **{self.__version__}**",
            f"TagScriptEngine Version: **{tse_version}**",
        ]
        return "\n".join(text)

    def __init__(self, bot: Red) -> None:
        self.bot = bot
        self.config = Config.get_conf(
            self,
            identifier=567234895692346562369,
            force_registration=True,
        )
        default_guild = {"tags": {}}
        default_global = {"tags": {}, "blocks": {}}
        self.config.register_guild(**default_guild)
        self.config.register_global(**default_global)

        self.guild_tag_cache = defaultdict(dict)
        self.global_tag_cache = {}
        self.initialize_task = None
        # self.initialize_task = self.create_task(self.initialize())

        self.session = aiohttp.ClientSession()
        self.docs: list = []

        bot.add_dev_env_value("tags", lambda ctx: self)
        super().__init__()

    def cog_unload(self):
        try:
            self.__unload()
        except Exception as e:
            log.exception("An error occurred during cog unload.", exc_info=e)

    def __unload(self):
        self.bot.remove_dev_env_value("tags")
        if self.initialize_task:
            self.initialize_task.cancel()
        asyncio.create_task(self.session.close())
        super().cog_unload()

    async def red_delete_data_for_user(self, *, requester: str, user_id: int):
        if requester not in ("discord_deleted_user", "user"):
            return
        guilds_data = await self.config.all_guilds()
        for guild_id, data in guilds_data.items():
            guild = self.bot.get_guild(guild_id)
            if guild and data["tags"]:
                for name, tag in data["tags"].items():
                    if str(user_id) in str(tag["author"]):
                        async with self.config.guild(guild).tags() as t:
                            del t[name]

    def task_done_callback(self, task: asyncio.Task):
        try:
            task.result()
        except asyncio.CancelledError:
            pass
        except Exception as error:
            log.exception(f"Task failed.", exc_info=error)

    def create_task(self, coroutine: Coroutine, *, name: str = None):
        task = asyncio.create_task(coroutine, name=name)
        task.add_done_callback(self.task_done_callback)
        return task

    async def initialize(self):
        await self.initialize_interpreter()

        global_tags = await self.config.tags()
        async for global_tag_name, global_tag_data in AsyncIter(global_tags.items(), steps=50):
            tag = Tag.from_dict(self, global_tag_name, global_tag_data)
            tag.add_to_cache()

        guilds_data = await self.config.all_guilds()
        async for guild_id, guild_data in AsyncIter(guilds_data.items(), steps=100):
            await self.cache_guild(guild_id, guild_data)

        log.debug("Built tag cache.")

    async def cache_guild(self, guild_id: int, guild_data: dict):
        async for tag_name, tag_data in AsyncIter(guild_data["tags"].items(), steps=50):
            tag = Tag.from_dict(self, tag_name, tag_data, guild_id=guild_id)
            tag.add_to_cache()

    def get_tag(
        self,
        guild: Optional[discord.Guild],
        tag_name: str,
        *,
        check_global: bool = True,
        global_priority: bool = False,
    ) -> Optional[Tag]:
        tag = None
        if global_priority and check_global:
            return self.global_tag_cache.get(tag_name)
        if guild is not None:
            tag = self.guild_tag_cache[guild.id].get(tag_name)
        if tag is None and check_global:
            tag = self.global_tag_cache.get(tag_name)
        return tag

    def get_unique_tags(self, guild: Optional[discord.Guild] = None) -> List[Tag]:
        path = self.guild_tag_cache[guild.id] if guild else self.global_tag_cache
        return sorted(set(path.values()), key=lambda t: t.name)

    async def validate_tagscript(self, ctx: commands.Context, tagscript: str):
        output = self.engine.process(tagscript)
        is_owner = await self.bot.is_owner(ctx.author)
        if is_owner:
            return True
        author_perms = ctx.channel.permissions_for(ctx.author)
        if output.actions.get("overrides"):
            if not author_perms.manage_guild:
                raise MissingTagPermissions(
                    "You must have **Manage Server** permissions to use the `override` block."
                )
        if output.actions.get("allowed_mentions"):
            # if not author_perms.mention_everyone:
            if not is_owner:
                raise MissingTagPermissions(
                    "You must have **Mention Everyone** permissions to use the `allowedmentions` block."
                )
        return True

    async def cog_command_error(self, ctx: commands.Context, exc: Exception):
        if isinstance(exc, commands.CommandInvokeError):
            error = exc.original
            if isinstance(error, TagFeedbackError):
                ref = ctx.message.to_reference(fail_if_not_exists=False)
                await ctx.send(error, reference=ref)
            else:
                self.bot.dispatch("command_error", ctx, exc, unhandled_by_cog=True)
        else:
            self.bot.dispatch("command_error", ctx, exc, unhandled_by_cog=True)<|MERGE_RESOLUTION|>--- conflicted
+++ resolved
@@ -25,11 +25,7 @@
 import asyncio
 import logging
 from collections import defaultdict
-<<<<<<< HEAD
-from typing import Coroutine, Optional, Set
-=======
 from typing import List, Optional
->>>>>>> 0e1e48da
 
 import aiohttp
 import discord
@@ -62,11 +58,7 @@
     The TagScript documentation can be found [here](https://phen-cogs.readthedocs.io/en/latest/).
     """
 
-<<<<<<< HEAD
     __version__ = "2.3.0"
-=======
-    __version__ = "2.2.8"
->>>>>>> 0e1e48da
 
     def format_help_for_context(self, ctx: commands.Context):
         pre_processed = super().format_help_for_context(ctx)
