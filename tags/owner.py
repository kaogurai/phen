--- conflicted
+++ resolved
@@ -21,13 +21,8 @@
 OUT OF OR IN CONNECTION WITH THE SOFTWARE OR THE USE OR OTHER DEALINGS IN THE
 SOFTWARE.
 """
-<<<<<<< HEAD
 import asyncio
 from typing import List
-import textwrap
-import traceback
-=======
->>>>>>> bb6a94da
 import inspect
 import logging
 import textwrap
