# Tags [WIP]

Welcome to the incomplete TagScript documentation. This will explain the custom TagScript blocks. If a block you are looking for isn't here, then you should check if its in the base [TagScriptEngine docs](https://github.com/JonSnowbd/TagScript).

<<<<<<< HEAD
**Blocks:**

    - command
    
    - delete
    
    - args
    
    - author

    - target

    - channel

    - server

    - embed
=======
### Blocks:
- command
- delete
- args
- author
- target
- channel
- server
>>>>>>> 7b157e0c

**Block Syntax:**

`{block(payload):parameter}`

`[arg]` = Optional

`<arg>` = Required


**Command Block**

Usage: `{command: <command>}`

Aliases: `c, com, command`

Payload: None

Parameter: command

The command block will run the given command as if the tag invoker had ran it. Only 3 can be used in a tag.


**Delete Block**

Usage: `{delete([bool])`

Payload: bool, None

Parameter: None

Delete blocks will delete the invocation message if the given payload is true. If there is no payload i.e. `{delete}` it will default to true.


**Args Block**

Usage: `{args([index])`

Payload: index, None

Parameter: None

An args block represents the arguments that follow a command's invocation name. If an index is provided, it will return the word at that position in the arguments list. Defaults to all arguments.


**Author Block**

Aliases: `user`

Usage: `{author([attribute])`

Payload: attribute, None

Parameter: None

By default this will return the tag invoker's full username. Certain attributes can be passed to the payload to access more information about the author. These include:

```
id
name
nick
avatar
discriminator
created_at
joined_at
mention
```


**Target Block**

Aliases: `member`

Usage: `{target([attribute])`

Payload: attribute, None

Parameter: None

The target block has the same usage and functionaliy as the author block, but it references the first person mentioned in the invoke message, if someone was mentioned.


**Channel Block**

Usage: `{channel([attribute])`

Payload: attribute, None

Parameter: None

By default this will return the tag's invoke channel name. Certain attributes can be passed to the payload to access more information about the channel. These include:

```
id
name
discriminator
created_at
nsfw
mention
topic
```


**Server Block**

Aliases: `guild`

Usage: `{server([attribute])`

Payload: attribute, None

Parameter: None

By default this will return the tag's invoke server name. Certain attributes can be passed to the payload to access more information about the server. These include:

```
id
name
nick
icon
discriminator
member_count
description
```

**Embed Block**

Usage: `{embed:<json>}`

Payload: None

Parameter: json

Embed blocks will send an embed in the tag response.<|MERGE_RESOLUTION|>--- conflicted
+++ resolved
@@ -2,25 +2,6 @@
 
 Welcome to the incomplete TagScript documentation. This will explain the custom TagScript blocks. If a block you are looking for isn't here, then you should check if its in the base [TagScriptEngine docs](https://github.com/JonSnowbd/TagScript).
 
-<<<<<<< HEAD
-**Blocks:**
-
-    - command
-    
-    - delete
-    
-    - args
-    
-    - author
-
-    - target
-
-    - channel
-
-    - server
-
-    - embed
-=======
 ### Blocks:
 - command
 - delete
@@ -29,7 +10,7 @@
 - target
 - channel
 - server
->>>>>>> 7b157e0c
+- embed
 
 **Block Syntax:**
 
