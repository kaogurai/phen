import discord
import re

from redbot.core import commands, checks, Config

r = re.compile(
    r"https://(?:canary\.|ptb\.)?discord(?:app)?\.com/channels/\d{17,19}/\d{17,19}/\d{17,19}"
)


class LinkQuoter(commands.Cog):
    """
    Quote Discord message links.
    """

    def __init__(self, bot):
        self.bot = bot
        self.config = Config.get_conf(
            self,
            identifier=6234567898747434823,
            force_registration=True,
        )

        default_guild = {"on": False, "webhooks": True}
        self.config.register_guild(**default_guild)

    async def regex_check(self, content: str):
        return r.findall(content)

    async def get_messages(self, guild: discord.Guild, author: discord.Member, links: list):
        messages = []
        for link in links:
            link_segments = link.split("/")
            link_ids = []
            for segment in link_segments[-3:]:
                try:
                    link_ids.append(int(segment))
                except ValueError:
                    continue
            if link_ids[0] != guild.id:
                continue
            channel = guild.get_channel(link_ids[1])
<<<<<<< HEAD
            if not channel or channel.is_nsfw() or not channel.permissions_for(author).read_messages:
=======
            if (
                not channel
                or channel.is_nsfw()
                or not channel.permissions_for(member).read_messages
            ):
>>>>>>> 67b68083
                continue
            if not (
                channel.permissions_for(guild.me).read_messages
                and channel.permissions_for(guild.me).read_message_history
            ):
                continue
            try:
                message = await channel.fetch_message(link_ids[2])
                messages.append(message)
            except discord.errors.NotFound:
                continue
        return messages

    async def create_embeds(self, messages: list):
        embeds = []
        for message in messages:
            image = False
            e = False
            if message.embeds:
                embed = message.embeds[0]
                if str(embed.type) == "rich":
                    embed.color = message.author.color
                    embed.timestamp = message.created_at
                    embed.set_author(
                        name=f"{message.author} said..",
                        icon_url=message.author.avatar_url,
                        url=message.jump_url,
                    )
                    embed.set_footer(text=f"#{message.channel.name}")
                    e = embed
                if str(embed.type) == "image" or str(embed.type) == "article":
                    image = embed.url
            elif not message.content and not message.embeds and not message.attachments:
                return
            if not e:
                content = message.content
                e = discord.Embed(
                    color=message.author.color,
                    description=content,
                    timestamp=message.created_at,
                )
                e.set_author(
                    name=f"{message.author} said..",
                    icon_url=message.author.avatar_url,
                    url=message.jump_url,
                )
                e.set_footer(text=f"#{message.channel.name}")
            if message.attachments:
                image = message.attachments[0].proxy_url
                e.add_field(name="Attachments", value=message.attachments[0].filename)
            if image:
                e.set_image(url=image)
            e.add_field(
                name="Source",
                value=f'\n[`[jump to message]`]({message.jump_url} "Follow me to the original message!")',
                inline=False,
            )
            embeds.append((e, message.author))
        return embeds

    @commands.cooldown(3, 15, type=commands.BucketType.channel)
    @commands.guild_only()
    @commands.group(invoke_without_command=True, aliases=["linkmessage"])
    async def linkquote(self, ctx, link: str):
        """Quote a message from a link."""
        await ctx.trigger_typing()
        links = await self.regex_check(link)
        if not links:
            return await ctx.send("Invalid link.")
        messages = await self.get_messages(ctx.guild, ctx.author, links)
        if not messages:
            return await ctx.send("Invalid link.")
        embeds = await self.create_embeds(messages)
        if not embeds:
            return await ctx.send("Invalid link.")
        if (await self.config.guild(ctx.guild).webhooks()) and ctx.channel.permissions_for(
            ctx.guild.me
        ).manage_webhooks:
            webhooks = await ctx.channel.webhooks()
            if webhooks:
                await webhooks[0].send(
                    embed=embeds[0][0],
                    username=embeds[0][1].display_name,
                    avatar_url=embeds[0][1].avatar_url,
                )
            else:
                webhook = await ctx.channel.create_webhook(name=f"{self.bot.user} Webhook")
                await webhook.send(
                    embed=embeds[0][0],
                    username=embeds[0][1].display_name,
                    avatar_url=embeds[0][1].avatar_url,
                )
        else:
            await ctx.send(embed=embeds[0][0])

    @linkquote.command()
    async def auto(self, ctx, true_or_false: bool = None):
        """Toggle automatic quoting."""

        target_state = (
            true_or_false
            if true_or_false is not None
            else not (await self.config.guild(ctx.guild).on())
        )
        await self.config.guild(ctx.guild).on.set(target_state)
        if target_state:
            await ctx.send("I will now automatically quote links.")
        else:
            await ctx.send("I will no longer automatically quote links.")

    @checks.bot_has_permissions(manage_webhooks=True)
    @linkquote.command()
    async def webhook(self, ctx, true_or_false: bool = None):
        """Toggle whether the bot should use webhooks to quote."""

        target_state = (
            true_or_false
            if true_or_false is not None
            else not (await self.config.guild(ctx.guild).webhooks())
        )
        await self.config.guild(ctx.guild).webhooks.set(target_state)
        if target_state:
            await ctx.send("I will now use webhooks to quote.")
        else:
            await ctx.send("I will no longer use webhooks to quote.")

    @commands.Cog.listener()
    async def on_message_without_command(self, message: discord.Message):
        if message.author.bot or not (
            message.guild and await self.bot.message_eligible_as_command(message)
        ):
            return

        if not await self.config.guild(message.guild).on():
            return

        links = await self.regex_check(message.content)
        if not links:
            return
        messages = await self.get_messages(message.guild, message.author, links)
        if not messages:
            return
        embeds = await self.create_embeds(messages)
        if not embeds:
            return
        if (await self.config.guild(message.guild).webhooks()) and message.channel.permissions_for(
            message.guild.me
        ).manage_webhooks:
            webhooks = await message.channel.webhooks()
            if webhooks:
                await webhooks[0].send(
                    embed=embeds[0][0],
                    username=embeds[0][1].display_name,
                    avatar_url=embeds[0][1].avatar_url,
                )
            else:
                webhook = await message.channel.create_webhook(name=f"{self.bot.user} Webhook")
                await webhook.send(
                    embed=embeds[0][0],
                    username=embeds[0][1].display_name,
                    avatar_url=embeds[0][1].avatar_url,
                )
        else:
            await message.channel.send(embed=embeds[0][0])<|MERGE_RESOLUTION|>--- conflicted
+++ resolved
@@ -40,15 +40,10 @@
             if link_ids[0] != guild.id:
                 continue
             channel = guild.get_channel(link_ids[1])
-<<<<<<< HEAD
-            if not channel or channel.is_nsfw() or not channel.permissions_for(author).read_messages:
-=======
-            if (
-                not channel
-                or channel.is_nsfw()
-                or not channel.permissions_for(member).read_messages
+            if not channel or channel.is_nsfw() or not (
+                channel.permissions_for(author).read_messages
+                and channel.permissions_for(author).read_message_history
             ):
->>>>>>> 67b68083
                 continue
             if not (
                 channel.permissions_for(guild.me).read_messages
